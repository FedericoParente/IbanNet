# Changelog

<<<<<<< HEAD
## v5.0.0

## IbanNet

- Removed deprecated contracts/code `IStructureValidationFactory`, `IStructureValidation`, `IStructureSection`. Use the `Pattern` abstraction for custom registry providers.
- Removed `Iban.Parse`, `Iban.TryParse`, use the `IbanParser` class.
- Added support for [more countries](./SupportedCountries.md) based on Wikipedia.
- Removed `ValidationMethod`, since performance in strict (= default) is now significantly faster (compared to v4.x, even in loose mode). The maintenance is not worth the little gains anymore.

### IbanNet.FluentValidation

- Updated to FluentValidation v10.x, dropping .NET 4.6.1.

### IbanNet.DependencyInjection.*

- `IIbanParser` and `IIbanGenerator` are now registered as singletons.
=======
## v4.4.2

- Deprecate loose validation mode. Will be removed in v5.x.
>>>>>>> f01e6dfe

## v4.4.1

- `IIbanRegistry.TryGetValue` now supports case insensitive country codes.

## v4.4.0

- [#21](https://github.com/skwasjer/IbanNet/issues/21) [#31](https://github.com/skwasjer/IbanNet/pull/31) Added `IbanGenerator`.
- LTS: change target frameworks .NET 4.5 and 4.7 to 4.5.2 and 4.7.2 respectively.
- Fix Iraq (IQ) and Finland (FI) patterns (does not affect validation outcome).
- Introduce pattern abstraction for registry which encapsulates a pattern string and tokenizer. Deprecates `IStructureValidationFactory`, but keeps backwards compatible. Patterns are useful when implementing more/future providers to extend country support.

## v4.3.1

- Upgraded registry to March '21 release 89 (updated Andorra (AD) and El Salvador (SV))

## v4.3.0

- Added .NET 5.0 target framework support ([benchmark](test/IbanNet.Benchmark/BenchmarkResults.md)).
- Update several nullable reference type code contracts.

### IbanNet.FluentValidation

- Updated to FluentValidation v9.x. This also means dropping support for .NETStandard 1.1/1.6 for FluentValidation integration.

### IbanNet.DependencyInjection.Autofac

- (breaking) Updated to Autofac v6.x (one Autofac [interface changed](https://github.com/skwasjer/IbanNet/commit/3a9ec6f43fac943476124065ddbd8cf93ccaede6))

## v4.2.0

- Upgraded registry to September '20 release 88 (added Libya (LY))
- Added `IbanBuilder` and `BbanBuilder` types.

## v4.1.0

### Changes

- IBAN's are now always converted to upper case prior to validation.
- Replaced `Iban.ToString(string)` with `Iban.ToString(IbanFormat)`, and added obfuscated format.

### Fixes

- [#19](https://github.com/skwasjer/IbanNet/issues/19) Parse should only allow non-nullable string.
- [#23](https://github.com/skwasjer/IbanNet/issues/23) AttemptedValue did not match actual value used in validation.
- [#24](https://github.com/skwasjer/IbanNet/issues/24) Structure test will ignore country code casing.

## v4.0.1

- Upgraded registry to May '20 release 87 (changes to ST)

## v4.0.0

### Improvements

- Added `IbanParser` which provides equivalent non-static functionality to `Iban.Parse` and `Iban.TryParse` (which will be obsolete).
- Added .NET Standard 2.1 target
- Enabled and refactored for non-nullable reference types.
- Added abstraction to load registry from different sources.
- Added `ICheckDigitsCalculator` abstraction.
- Exposing `IIbanValidationRule` allowing custom validation rules.
- [Performance improvements](test/IbanNet.Benchmark/BenchmarkResults-v4.x.md)

### Changes

- (breaking) `Iban.Parse` and `Iban.TryParse` are obsolete, use `IIbanParser`.
- (breaking) Added IbanValidator ctor overload accepting an `IbanValidatorOptions` class, providing options with validation method (strict = default vs loose), extensibility through custom rules.
- (breaking) Refactored out enum `IbanValidationResult`, replaced with result object pattern for extensibility.
- (breaking) `ValidationResult` now contains `Error`-property containing the error that occurred.
- (breaking) Remove deprecated TypeConverter facade.
- (breaking) Remove deprecated ctor (accepting `Lazy`).
- (breaking) `IbanValidator.SupportedCountries` now is a dictionary, allowing look up by country code.
- (breaking) Renamed `CountryInfo` to `IbanCountry`.
- (breaking) Renamed `ValidationResult.Value` to `ValidationResult.AttemptedValue`.
- (breaking) Moved `Branch` and `Bank` properties from `BbanStructure` to `IbanCountry` and all offsets are now relative to entire IBAN. This makes it easier to extract this data from an IBAN.
- (breaking) `IbanAttribute` no longer uses static `Iban.Validator` as fallback since it is unclear it does so. The `IIbanValidator` will now only be resolved from IoC container and as such if not registered an exception is thrown.

## v3.2.2

- backport: Upgraded registry to May '20 release 87 (changes to ST)

## v3.2.1

- Upgraded registry to Januari '20 release 85 (improves Egypt, not effective until 2021).

## v3.2.0

- Upgraded registry to October '19 release 84 (adds Egypt).

## v3.1.2

- Enabled [SourceLink](https://github.com/dotnet/sourcelink).

## v3.1.1

- Removed ability to apply `IbanAttribute` to fields, since model validation does not occur for fields.
- Improved continuous integration, added code coverage.

## v3.1

- Deprecated `IbanNet.IbanTypeConverter`, replaced by  `IbanNet.TypeConverters.IbanTypeConverter`.
- Added [IbanNet.FluentValidation](https://github.com/skwasjer/IbanNet/wiki/IbanNet.FluentValidation)  package.
- Upgraded registry to April '19 release 83.
- Added extra target frameworks `.NET 4.7`, `.NET Standard 1.6` and `.NET Standard 2.0`

## v3.0

- Partial rewrite to support the official [Swift IBAN registry](https://www.swift.com/standards/data-standards/iban).
- Added support for 4 more countries for a total of 76.
- Added details through `CountryInfo`, including IBAN, BBAN, bank and branch structure information, whether a country is a SEPA member and more.
- (breaking) Replaced `IbanValidator.SupportedRegions` with `IbanValidator.SupportedCountries`.
- (breaking) The `IIbanValidator.Validate` method now returns a `ValidationResult` object, instead of an enum value, in order to provide more information of the validation.

## v2.1

- Added [IbanNet.DataAnnotations](https://github.com/skwasjer/IbanNet/wiki/IbanNet.DataAnnotations) for DataAnnotation support.

## v2.0

- (breaking) retarget from .NET Framework 4.5.2 to .NET 4.5.
- Added `TypeConverter` support.

## v1.2

- Expose supported regions via `IbanValidator.SupportedRegions`

## v1.1

- Convert to .NET Standard 1.2

## v1.0

- Initial release with support for 72 countries<|MERGE_RESOLUTION|>--- conflicted
+++ resolved
@@ -1,6 +1,5 @@
 # Changelog
 
-<<<<<<< HEAD
 ## v5.0.0
 
 ## IbanNet
@@ -17,11 +16,10 @@
 ### IbanNet.DependencyInjection.*
 
 - `IIbanParser` and `IIbanGenerator` are now registered as singletons.
-=======
+
 ## v4.4.2
 
 - Deprecate loose validation mode. Will be removed in v5.x.
->>>>>>> f01e6dfe
 
 ## v4.4.1
 
@@ -32,7 +30,7 @@
 - [#21](https://github.com/skwasjer/IbanNet/issues/21) [#31](https://github.com/skwasjer/IbanNet/pull/31) Added `IbanGenerator`.
 - LTS: change target frameworks .NET 4.5 and 4.7 to 4.5.2 and 4.7.2 respectively.
 - Fix Iraq (IQ) and Finland (FI) patterns (does not affect validation outcome).
-- Introduce pattern abstraction for registry which encapsulates a pattern string and tokenizer. Deprecates `IStructureValidationFactory`, but keeps backwards compatible. Patterns are useful when implementing more/future providers to extend country support.
+-  Introduce pattern abstraction for registry which encapsulates a pattern string and tokenizer. Deprecates `IStructureValidationFactory`, but keeps backwards compatible. Patterns are useful when implementing more/future providers to extend country support.
 
 ## v4.3.1
 
