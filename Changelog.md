--- conflicted
+++ resolved
@@ -1,6 +1,5 @@
 # Changelog
 
-<<<<<<< HEAD
 ## v5.0.0
 
 ## IbanNet
@@ -20,11 +19,10 @@
 
 - `IIbanParser` and `IIbanGenerator` are now registered as singletons.
 - Added `IIbanRegistry` as resolveable service (singleton).
-=======
+
 ## v4.4.3
 
 - Moved `SwiftRegistryProvider` to new namespace, kept facade for backwards compatibility. The facade will be removed in v5.0.
->>>>>>> b95fac6f
 
 ## v4.4.2
 
